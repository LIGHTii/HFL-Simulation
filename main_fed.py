#!/usr/bin/env python
# -*- coding: utf-8 -*-
# Python version: 3.6
import os
import matplotlib

matplotlib.use('Agg')
import matplotlib.pyplot as plt
import copy
import numpy as np
from torchvision import datasets, transforms
import torch
from tqdm import tqdm
import multiprocessing
import os
import csv
from datetime import datetime

from utils.sampling import mnist_iid, mnist_noniid, cifar_iid
from utils.options import args_parser
from utils.data_partition import get_client_datasets
from utils.visualize_client_data import visualize_client_data_distribution
from models.Update import LocalUpdate
from models.Nets import MLP, CNNMnist, CNNCifar
from models.Fed import FedAvg, FedAvg_layered
from models.test import test_img

<<<<<<< HEAD
from models.cluster import (
    train_initial_models,
    aggregate_es_models, spectral_clustering_es,
    visualize_es_clustering_result,
    calculate_es_label_distributions
)
=======

def get_data_new(dataset_type, num_clients, data_path, partition_method='homo', noniid_param=0.4):
    """
    使用新的数据划分函数获取数据

    Args:
        dataset_type (str): 数据集类型 ('mnist', 'cifar10', 'cifar100')
        num_clients (int): 客户端数量
        data_path (str): 数据保存路径
        partition_method (str): 数据分区方式
        noniid_param (float): non-iid分布参数

    Returns:
        tuple: (训练数据集, 测试数据集, 客户端数据映射)
    """

    return get_client_datasets(dataset_type, num_clients, data_path, partition_method, noniid_param)
>>>>>>> 5cafebea


def get_data(args):
    """兼容原有接口的数据获取函数"""

    # 确定数据集类型和路径
    if args.dataset == 'mnist':
        dataset_type = 'mnist'
        data_path = os.path.join(args.data_path, 'mnist/')
        # 创建兼容的数据集对象
        trans_mnist = transforms.Compose([transforms.ToTensor(), transforms.Normalize((0.1307,), (0.3081,))])
        dataset_train = datasets.MNIST(data_path, train=True, download=True, transform=trans_mnist)
        dataset_test = datasets.MNIST(data_path, train=False, download=True, transform=trans_mnist)

    elif args.dataset == 'cifar':
        dataset_type = 'cifar10'
        data_path = os.path.join(args.data_path, 'cifar/')
        # 创建兼容的数据集对象
        trans_cifar = transforms.Compose(
            [transforms.ToTensor(), transforms.Normalize((0.5, 0.5, 0.5), (0.5, 0.5, 0.5))])
        dataset_train = datasets.CIFAR10(data_path, train=True, download=True, transform=trans_cifar)
        dataset_test = datasets.CIFAR10(data_path, train=False, download=True, transform=trans_cifar)

    else:
        exit('Error: unrecognized dataset')

    # 确定分区方法 - 优先使用新的partition参数
    if hasattr(args, 'partition'):
        partition_method = args.partition
        # 如果还设置了iid参数，覆盖partition设置
        if hasattr(args, 'iid') and args.iid:
            partition_method = 'homo'
    else:
        # 兼容旧版本参数
        if hasattr(args, 'iid') and args.iid:
            partition_method = 'homo'
        else:
            partition_method = 'noniid-labeldir'

    # 确定non-iid参数
    noniid_param = getattr(args, 'beta', 0.4)

    print(f"使用数据划分方法: {partition_method}, non-iid参数: {noniid_param}")

    # 使用新的数据划分方法获取客户端映射
    train_data, test_data, dict_users = get_data_new(
        dataset_type, args.num_users, data_path, partition_method, noniid_param
    )
    visualize_client_data_distribution(dict_users, dataset_train, args)
    return dataset_train, dataset_test, dict_users


def build_model(args, dataset_train):
    img_size = dataset_train[0][0].shape

    if args.model == 'cnn' and args.dataset == 'cifar':
        net_glob = CNNCifar(args=args).to(args.device)
    elif args.model == 'cnn' and args.dataset == 'mnist':
        net_glob = CNNMnist(args=args).to(args.device)
    elif args.model == 'mlp':
        # 计算将图片展平后的输入层维度
        len_in = 1
        for x in img_size:
            len_in *= x
        net_glob = MLP(dim_in=len_in, dim_hidden=200, dim_out=args.num_classes).to(args.device)
    else:
        exit('错误：无法识别的模型')

    print("--- 模型架构 ---")
    print(net_glob)
    print("--------------------")
    return net_glob


def get_A(num_users, num_ESs):
    A = np.zeros((num_users, num_ESs), dtype=int)

    # 对每一行随机选择一个索引，将该位置设为 1
    for i in range(num_users):
        random_index = np.random.randint(0, num_ESs)
        A[i, random_index] = 1

    return A


'''def get_B(num_ESs, num_EHs):
    B = np.zeros((num_ESs, num_EHs), dtype=int)

    # 对每一行随机选择一个索引，将该位置设为 1
    for i in range(num_ESs):
        random_index = np.random.randint(0, num_EHs)
        B[i, random_index] = 1

    return B'''


def get_B_cluster(args, w_locals, A, dict_users, net_glob, client_label_distributions, num_EHs=None):
    """
    使用谱聚类生成 ES-EH 关联矩阵 B，并可视化聚类结果
    """
    print("开始谱聚类生成B矩阵...")

    # 1. 聚合ES模型
    es_models = aggregate_es_models(w_locals, A, dict_users, net_glob)

    # 2. 使用谱聚类获取ES-EH关联矩阵B
    B, cluster_labels = spectral_clustering_es(
        es_models,
        num_EHs=num_EHs,  # 可以指定或设置为None自动确定
        sigma=args.sigma,  # 从参数中获取
        epsilon=args.epsilon  # 从参数中获取
    )

    # 3. 计算每个ES的标签分布
    es_label_distributions = calculate_es_label_distributions(A, client_label_distributions)

    # 4. 可视化ES聚类结果
    visualize_es_clustering_result(
        es_label_distributions=es_label_distributions,
        cluster_labels=cluster_labels,
        save_path='./save/es_clustering_result.png'
    )

    return B  # 只返回B矩阵


# ===== 根据 A、B 构造 C1 和 C2 =====
def build_hierarchy(A, B):
    num_users, num_ESs = A.shape
    _, num_EHs = B.shape

    # client -> ES
    C1 = {j: [] for j in range(num_ESs)}
    for i in range(num_users):
        for j in range(num_ESs):
            if A[i][j] == 1:
                C1[j].append(i)

    # ES -> EH
    C2 = {k: [] for k in range(num_EHs)}
    for j in range(num_ESs):
        for k in range(num_EHs):
            if B[j][k] == 1:
                C2[k].append(j)

    return C1, C2


def train_client(args, user_idx, dataset_train, dict_users, w_input_hfl, w_sfl_global):
    """
    单个客户端的训练函数，用于被多进程调用。

    注意：为了兼容多进程，我们不直接传递大型模型对象，
    而是传递模型权重(state_dict)和模型架构信息(args)，在子进程中重新构建模型。
    """
    # 在子进程中重新构建模型
    # 这种方式可以避免在进程间传递复杂的、不可序列化的对象
    # print(f"CLIENT_{user_idx} START")
    if args.model == 'cnn' and args.dataset == 'cifar':
        local_net_hfl = CNNCifar(args=args)
        local_net_sfl = CNNCifar(args=args)
    elif args.model == 'cnn' and args.dataset == 'mnist':
        local_net_hfl = CNNMnist(args=args)
        local_net_sfl = CNNMnist(args=args)
    # 你可以根据需要添加 MLP 等其他模型的构建逻辑
    else:
        # 退出或抛出错误
        exit('Error: unrecognized model in train_client')
    # print(f"CLIENT_{user_idx} TRAIN")
    # --- 训练分层模型 (HFL) ---
    local = LocalUpdate(args=args, dataset=dataset_train, idxs=dict_users[user_idx])
    local_net_hfl.load_state_dict(w_input_hfl)
    w_hfl, loss_hfl = local.train(net=local_net_hfl.to(args.device))
    # print(f"CLIENT_{user_idx} TRAINing")
    # --- 训练单层模型 (SFL) ---
    local_net_sfl.load_state_dict(w_sfl_global)
    w_sfl, loss_sfl = local.train(net=local_net_sfl.to(args.device))
    print(f"CLIENT_{user_idx} END")

    # 返回结果，包括 user_idx 以便后续排序
    return user_idx, copy.deepcopy(w_hfl), loss_hfl, copy.deepcopy(w_sfl), loss_sfl

def save_results_to_csv(results, filename):
    """Save results to CSV file"""
    with open(filename, 'w', newline='') as csvfile:
        fieldnames = ['epoch', 'hfl_test_acc', 'hfl_test_loss', 'sfl_test_acc', 'sfl_test_loss']
        writer = csv.DictWriter(csvfile, fieldnames=fieldnames)

        writer.writeheader()
        for result in results:
            writer.writerow(result)

if __name__ == '__main__':
    multiprocessing.set_start_method('spawn', force=True)
    # parse args
    args = args_parser()
    args.device = torch.device('cuda:{}'.format(args.gpu) if torch.cuda.is_available() and args.gpu != -1 else 'cpu')

    dataset_train, dataset_test, dict_users = get_data(args)

    net_glob = build_model(args, dataset_train)

    net_glob.train()

    # 初始化全局权重
    w_glob = net_glob.state_dict()
    num_users = args.num_users
    num_ESs = num_users // 5
    num_EHs = num_ESs // 3
    k2 = 2
    k3 = 2
    num_processes = 8  # min(args.num_users//3, (os.cpu_count())//3)

    A = get_A(num_users, num_ESs)

    # 使用谱聚类生成B矩阵（替换原来的随机B矩阵）
    print("开始初始训练和谱聚类...")

    # 1. 训练初始本地模型
    w_locals, client_label_distributions = train_initial_models(
        args, dataset_train, dict_users, net_glob, num_users
    )

    # 2. 使用谱聚类生成B矩阵
    B = get_B_cluster(
        args, w_locals, A, dict_users, net_glob, client_label_distributions, num_EHs
    )

    C1, C2 = build_hierarchy(A, B)
    print("C1 (一级->客户端):", C1)
    print("C2 (二级->一级):", C2)

    # 创建结果保存目录
    if not os.path.exists('./results'):
        os.makedirs('./results')

    # 生成唯一的时间戳用于文件名
    timestamp = datetime.now().strftime("%Y%m%d_%H%M%S")
    csv_filename = f'./results/training_results_{timestamp}.csv'

    # 初始化结果记录列表
    results_history = []

    # 训练前测试初始模型
    print("\n--- Testing Initial Global Models ---")
    net_glob.eval()

    # 测试初始 HFL 模型
    acc_hfl_init, loss_hfl_init = test_img(net_glob, dataset_test, args)
    print(f"Initial HFL Model - Testing accuracy: {acc_hfl_init:.2f}%, Loss: {loss_hfl_init:.4f}")

    # 测试初始 SFL 模型
    acc_sfl_init, loss_sfl_init = test_img(net_glob, dataset_test, args)
    print(f"Initial SFL Model - Testing accuracy: {acc_sfl_init:.2f}%, Loss: {loss_sfl_init:.4f}")

    # 记录初始结果
    results_history.append({
        'epoch': -1,
        'hfl_test_acc': acc_hfl_init,
        'hfl_test_loss': loss_hfl_init,
        'sfl_test_acc': acc_sfl_init,
        'sfl_test_loss': loss_sfl_init
    })

    # 保存初始结果到CSV
    save_results_to_csv(results_history, csv_filename)

    # training
    # --- 初始化两个模型，确保初始权重相同 ---
    # net_glob_hfl 是 HFL 的全局模型
    net_glob_hfl = net_glob
    w_glob_hfl = net_glob_hfl.state_dict()

    # net_glob_sfl 是 SFL 的全局模型
    net_glob_sfl = copy.deepcopy(net_glob)
    w_glob_sfl = net_glob_sfl.state_dict()

    # --- 分别记录两种模型的指标 ---
    loss_train_hfl = []
    loss_train_sfl = []
    loss_test_hfl = []
    loss_test_sfl = []
    acc_test_hfl = []
    acc_test_sfl = []

    # 添加提前停止标志
    early_stop = False

    for epoch in range(args.epochs):
        if early_stop:
            print(f"HFL accuracy reached 95% at epoch {epoch - 1}. Stopping training early.")
            break

        # HFL 模型权重分发 (Cloud -> EH)
        EHs_ws_hfl = [copy.deepcopy(w_glob_hfl) for _ in range(num_EHs)]

        # EH 层聚合 k3 轮
        for t3 in range(k3):
            # HFL: EH 层 -> ES 层
            ESs_ws_input_hfl = [None] * num_ESs
            for EH_idx, ES_indices in C2.items():
                for ES_idx in ES_indices:
                    ESs_ws_input_hfl[ES_idx] = copy.deepcopy(EHs_ws_hfl[EH_idx])

            # ES 层聚合 k2 轮
            for t2 in range(k2):
                # --- 本地训练 (HFL 和 SFL 并行) ---
                # HFL: ES 层 -> Client 层
                w_locals_input_hfl = [None] * num_users
                for ES_idx, user_indices in C1.items():
                    for user_idx in user_indices:
                        w_locals_input_hfl[user_idx] = copy.deepcopy(ESs_ws_input_hfl[ES_idx])

                # 用于存储两种模型本地训练的输出
                w_locals_output_hfl = [None] * num_users
                w_locals_output_sfl = [None] * num_users
                loss_locals_hfl = []
                loss_locals_sfl = []

                print(
                    f"\n[Parallel Training] Starting training for {args.num_users} clients using {num_processes} processes...")

                # 准备传递给每个子进程的参数
                tasks = []
                for user_idx in range(num_users):
                    # 注意：这里我们不传递完整的 net_glob_hfl 和 net_glob_sfl 对象
                    # 因为它们可能不可序列化。我们已经在工作函数内部重新构建它们。
                    task_args = (
                        args, user_idx, dataset_train, dict_users,
                        w_locals_input_hfl[user_idx], w_glob_sfl,
                    )
                    tasks.append(task_args)
                print("成功创建多线程！")

                # 创建进程池并分发任务
                # 使用 with 语句可以自动管理进程池的关闭
                with multiprocessing.Pool(processes=num_processes) as pool:
                    # ===================== 主要修改点 =====================
                    # 使用 tqdm 包装 tasks 列表，以在多进程训练期间显示进度条。
                    # desc 参数为进度条提供一个描述性标签。
                    # 随着每个客户端训练任务的完成，进度条会自动更新。
                    # ====================================================
                    results = pool.starmap(train_client,
                                           tqdm(tasks, desc=f"Epoch {epoch}|{t3 + 1}|{t2 + 1} Training Clients"))

                print("训练结束")
                # 3. 收集并整理所有客户端的训练结果
                # 因为 starmap 保证了顺序，我们可以直接处理
                # 如果使用 imap_unordered，则需要根据返回的 user_idx 来排序
                for result in results:
                    u_idx, w_h, l_h, w_s, l_s = result
                    w_locals_output_hfl[u_idx] = w_h
                    loss_locals_hfl.append(l_h)
                    w_locals_output_sfl[u_idx] = w_s
                    loss_locals_sfl.append(l_s)
                print("排序结束")
                print(f"[Parallel Training] All {args.num_users} clients have finished training.")
                print(f'\nEpoch {epoch} | EH_R {t3 + 1}/{k3} | ES_R {t2 + 1}/{k2} | 开始聚合')

                # --- HFL 聚合 (Client -> ES) ---
                ESs_ws_input_hfl = FedAvg_layered(w_locals_output_hfl, C1)

                # --- SFL 全局聚合 (Client -> Cloud) ---
                w_glob_sfl = FedAvg(w_locals_output_sfl)
                net_glob_sfl.load_state_dict(w_glob_sfl)

                # --- 记录损失 ---
                loss_avg_hfl = sum(loss_locals_hfl) / len(loss_locals_hfl)
                loss_avg_sfl = sum(loss_locals_sfl) / len(loss_locals_sfl)
                loss_train_hfl.append(loss_avg_hfl)
                loss_train_sfl.append(loss_avg_sfl)

                print(
                    f'\nEpoch {epoch} | EH_R {t3 + 1}/{k3} | ES_R {t2 + 1}/{k2} | HFL Loss {loss_avg_hfl:.4f} | SFL Loss {loss_avg_sfl:.4f}')

            # HFL 聚合 (ES -> EH)
            EHs_ws_hfl = FedAvg_layered(ESs_ws_input_hfl, C2)

        # HFL 全局聚合 (EH -> Cloud)
        # HFL 的全局模型只在 k3 轮结束后才更新一次
        w_glob_hfl = FedAvg(EHs_ws_hfl)
        net_glob_hfl.load_state_dict(w_glob_hfl)

        # --- 在每个 EPOCH 结束时进行测试 ---
        net_glob_hfl.eval()
        net_glob_sfl.eval()

        # 评估 HFL 模型
        acc_hfl, loss_hfl = test_img(net_glob_hfl, dataset_test, args)
        acc_test_hfl.append(acc_hfl)
        loss_test_hfl.append(loss_hfl)

        # 评估 SFL 模型
        acc_sfl, loss_sfl = test_img(net_glob_sfl, dataset_test, args)
        acc_test_sfl.append(acc_sfl)
        loss_test_sfl.append(loss_sfl)

        # 记录当前epoch的结果
        results_history.append({
            'epoch': epoch,
            'hfl_test_acc': acc_hfl,
            'hfl_test_loss': loss_hfl,
            'sfl_test_acc': acc_sfl,
            'sfl_test_loss': loss_sfl
        })

        # 保存结果到CSV
        save_results_to_csv(results_history, csv_filename)

        # 打印当前 EPOCH 结束时的测试结果
        print(
            f'\nEpoch {epoch} [END OF EPOCH TEST] | HFL Acc: {acc_hfl:.2f}%, Loss: {loss_hfl:.4f} | SFL Acc: {acc_sfl:.2f}%, Loss: {loss_sfl:.4f}')

        # 检查是否达到停止条件
        if acc_hfl >= 95.0:
            print(f"HFL accuracy reached {acc_hfl:.2f}% at epoch {epoch}. Stopping training early.")
            early_stop = True

        net_glob_hfl.train()  # 切换回训练模式
        net_glob_sfl.train()  # 切换回训练模式

    # =====================================================================================
    # Plot loss curve
    # =====================================================================================
    plt.figure()
    plt.plot(range(len(loss_train_hfl)), loss_train_hfl, label='HFL (3-layer)')
    plt.plot(range(len(loss_train_sfl)), loss_train_sfl, label='SFL (Frequent Update)')
    plt.ylabel('Train Loss')
    plt.xlabel('Communication Rounds (ES-Client Level)')
    plt.legend()
    plt.title('HFL vs SFL Training Loss')
    plt.savefig(
        './save/fed_compare_freq_{}_{}_{}_C{}_iid{}.png'.format(args.dataset, args.model, args.epochs, args.frac,
                                                                args.iid))
    # =====================================================================================
    # Plot test loss curve
    # =====================================================================================
    plt.figure()
    plt.plot(range(len(loss_test_hfl)), loss_test_hfl, label='HFL (Test Loss)')
    plt.plot(range(len(loss_test_sfl)), loss_test_sfl, label='SFL (Test Loss)')
    plt.ylabel('Test Loss')
    plt.xlabel('Communication Rounds (ES-Client Level)')
    plt.legend()
    plt.title('HFL vs SFL Test Loss')
    plt.savefig(
        './save/fed_test_loss_{}_{}_{}_C{}_iid{}.png'.format(args.dataset, args.model, args.epochs, args.frac,
                                                             args.iid))
    plt.show()

    # =====================================================================================
    # Testing
    # =====================================================================================
    print("\n--- Final Model Evaluation ---")
    # 测试 HFL 模型
    net_glob_hfl.eval()
    acc_train_hfl, loss_train_hfl = test_img(net_glob_hfl, dataset_train, args)
    acc_test_hfl, loss_test_hfl = test_img(net_glob_hfl, dataset_test, args)
    print(f"HFL Model (Slower Global Update) - Training accuracy: {acc_train_hfl:.2f}%")
    print(f"HFL Model (Slower Global Update) - Testing accuracy: {acc_test_hfl:.2f}%")

    # 测试 SFL 模型
    net_glob_sfl.eval()
    acc_train_sfl, loss_train_sfl = test_img(net_glob_sfl, dataset_train, args)
    acc_test_sfl, loss_test_sfl = test_img(net_glob_sfl, dataset_test, args)
    print(f"SFL Model (Frequent Global Update) - Training accuracy: {acc_train_sfl:.2f}%")
    print(f"SFL Model (Frequent Global Update) - Testing accuracy: {acc_test_sfl:.2f}%")

    # 保存最终结果
    final_results = {
        'hfl_train_acc': acc_train_hfl,
        'hfl_train_loss': loss_train_hfl,
        'hfl_test_acc': acc_test_hfl,
        'hfl_test_loss': loss_test_hfl,
        'sfl_train_acc': acc_train_sfl,
        'sfl_train_loss': loss_train_sfl,
        'sfl_test_acc': acc_test_sfl,
        'sfl_test_loss': loss_test_sfl
    }

    # 将最终结果追加到CSV文件
    with open(csv_filename, 'a', newline='') as csvfile:
        writer = csv.writer(csvfile)
        writer.writerow([])  # 空行分隔
        writer.writerow(['Final Results'])
        for key, value in final_results.items():
            writer.writerow([key, value])

    print(f"\nAll results saved to {csv_filename}")<|MERGE_RESOLUTION|>--- conflicted
+++ resolved
@@ -24,15 +24,12 @@
 from models.Nets import MLP, CNNMnist, CNNCifar
 from models.Fed import FedAvg, FedAvg_layered
 from models.test import test_img
-
-<<<<<<< HEAD
 from models.cluster import (
     train_initial_models,
     aggregate_es_models, spectral_clustering_es,
     visualize_es_clustering_result,
     calculate_es_label_distributions
 )
-=======
 
 def get_data_new(dataset_type, num_clients, data_path, partition_method='homo', noniid_param=0.4):
     """
@@ -50,7 +47,6 @@
     """
 
     return get_client_datasets(dataset_type, num_clients, data_path, partition_method, noniid_param)
->>>>>>> 5cafebea
 
 
 def get_data(args):
