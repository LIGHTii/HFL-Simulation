#!/usr/bin/env python
# -*- coding: utf-8 -*-
# Python version: 3.6
import os
import matplotlib

from utils.visualization_tool import create_enhanced_visualizations

matplotlib.use('Agg')
# 设置 matplotlib 使用英文字体，避免中文字体警告
matplotlib.rcParams.update({
    'font.family': 'DejaVu Sans',
    'axes.unicode_minus': True  # 正确显示负号
})
import matplotlib.pyplot as plt
import copy
import numpy as np
from torchvision import datasets, transforms
import torch
from tqdm import tqdm
import torch.multiprocessing as mp
import os
os.environ["OMP_NUM_THREADS"] = "1"

import csv
from datetime import datetime
import pandas as pd

from utils.sampling import get_data
from utils.options import args_parser
from utils.data_partition import get_client_datasets
from utils.visualize_client_data import visualize_client_data_distribution
from models.Update import LocalUpdate
from models.Nets import MLP, CNNMnist, CNNCifar, LR, ResNet18, VGG11, VGG16, MobileNetCifar, LeNet5
from models.Fed import FedAvg, FedAvg_layered
from models.test import test_img
from models.cluster import (
    train_initial_models,
    aggregate_es_models, spectral_clustering_es,
    calculate_es_label_distributions,
    visualize_clustering_comparison
    #visualize_es_clustering_result,
)
<<<<<<< HEAD

def get_data_new(dataset_type, num_clients, data_path, partition_method='homo', noniid_param=0.4):
    """
    使用新的数据划分函数获取数据

    Args:
        dataset_type (str): 数据集类型 ('mnist', 'cifar10', 'cifar100')
        num_clients (int): 客户端数量
        data_path (str): 数据保存路径
        partition_method (str): 数据分区方式
        noniid_param (float): non-iid分布参数

    Returns:
        tuple: (训练数据集, 测试数据集, 客户端数据映射)
    """

    return get_client_datasets(dataset_type, num_clients, data_path, partition_method, noniid_param)


def get_data(args):
    """兼容原有接口的数据获取函数"""

    # 确定数据集类型和路径
    if args.dataset == 'mnist':
        dataset_type = 'mnist'
        data_path = os.path.join(args.data_path, 'mnist/')
        # 创建兼容的数据集对象
        trans_mnist = transforms.Compose([transforms.ToTensor(), transforms.Normalize((0.1307,), (0.3081,))])
        dataset_train = datasets.MNIST(data_path, train=True, download=True, transform=trans_mnist)
        dataset_test = datasets.MNIST(data_path, train=False, download=True, transform=trans_mnist)

    elif args.dataset == 'cifar':
        dataset_type = 'cifar10'
        data_path = os.path.join(args.data_path, 'cifar/')
        # 创建兼容的数据集对象
        trans_cifar = transforms.Compose(
            [transforms.ToTensor(), transforms.Normalize((0.5, 0.5, 0.5), (0.5, 0.5, 0.5))])
        dataset_train = datasets.CIFAR10(data_path, train=True, download=True, transform=trans_cifar)
        dataset_test = datasets.CIFAR10(data_path, train=False, download=True, transform=trans_cifar)

    else:
        exit('Error: unrecognized dataset')

    # 确定分区方法 - 优先使用新的partition参数
    if hasattr(args, 'partition'):
        partition_method = args.partition
        # 如果还设置了iid参数，覆盖partition设置
        if hasattr(args, 'iid') and args.iid:
            partition_method = 'homo'
    else:
        # 兼容旧版本参数
        if hasattr(args, 'iid') and args.iid:
            partition_method = 'homo'
        else:
            partition_method = 'noniid-labeldir'

    # 确定non-iid参数
    noniid_param = getattr(args, 'beta', 0.4)

    print(f"使用数据划分方法: {partition_method}, non-iid参数: {noniid_param}")

    # 使用新的数据划分方法获取客户端映射
    train_data, test_data, dict_users = get_data_new(
        dataset_type, args.num_users, data_path, partition_method, noniid_param
    )
    # visualize_client_data_distribution(dict_users, dataset_train, args)
    return dataset_train, dataset_test, dict_users
=======
import numpy as np
import random
>>>>>>> 648d36a1


def build_model(args, dataset_train):
    img_size = dataset_train[0][0].shape

    if args.model == 'cnn' and args.dataset == 'cifar':
        net_glob = CNNCifar(args=args).to(args.device)
    elif args.model == 'cnn' and args.dataset == 'mnist':
        net_glob = CNNMnist(args=args).to(args.device)
    elif args.model == 'mlp':
        # 计算将图片展平后的输入层维度
        len_in = 1
        for x in img_size:
            len_in *= x
        net_glob = MLP(dim_in=len_in, dim_hidden=200, dim_out=args.num_classes).to(args.device)

    # ======================= 新 =======================
    elif args.model == 'lr' and args.dataset == 'mnist':
        len_in = 1
        for x in img_size:
            len_in *= x
        net_glob = LR(dim_in=len_in, dim_out=args.num_classes).to(args.device)

    elif args.model == 'lenet5' and args.dataset == 'mnist':
        net_glob = LeNet5(args=args).to(args.device)

    elif args.model == 'vgg11' and args.dataset == 'cifar':
        net_glob = VGG11(args=args).to(args.device)

    elif args.model == 'vgg16' and args.dataset == 'cifar':
        net_glob = VGG16(args=args).to(args.device)

    elif args.model == 'resnet18' and args.dataset == 'cifar':
        net_glob = ResNet18(args=args).to(args.device)

    else:
        exit('错误：无法识别的模型')

    # print("--- 模型架构 ---")
    # print(net_glob)
    # print("--------------------")
    return net_glob


def get_A(num_users, num_ESs):
    A = np.zeros((num_users, num_ESs), dtype=int)

    # 每个 ES 至少要分到的用户数
    base = num_users // num_ESs
    # 多出来的用户数量
    extra = num_users % num_ESs

    # 用户索引
    users = np.arange(num_users)
    np.random.shuffle(users)  # 打乱顺序，保证随机性

    start = 0
    for es in range(num_ESs):
        count = base + (1 if es < extra else 0)
        assigned_users = users[start:start+count]
        for u in assigned_users:
            A[u, es] = 1
        start += count

    return A


def get_B(num_ESs, num_EHs):
    B = np.zeros((num_ESs, num_EHs), dtype=int)

    # 对每一行随机选择一个索引，将该位置设为 1
    for i in range(num_ESs):
        random_index = np.random.randint(0, num_EHs)
        B[i, random_index] = 1

    return B


def get_B_cluster(args, w_locals, A, dict_users, net_glob, client_label_distributions):
    """
    使用谱聚类生成 ES-EH 关联矩阵 B，并可视化聚类结果
    """
    print("开始谱聚类生成B矩阵...")

    # 1. 聚合ES模型
    es_models = aggregate_es_models(w_locals, A, dict_users, net_glob)

    # 2. 使用谱聚类获取ES-EH关联矩阵B
    B, cluster_labels = spectral_clustering_es(
        es_models,
        epsilon=args.epsilon  # 从参数中获取
    )

    # 3. 计算ES的标签分布并可视化
    es_label_distributions = calculate_es_label_distributions(A, client_label_distributions)
    #visualize_es_clustering_result(es_label_distributions, cluster_labels)
    # 在完成谱聚类后添加对比可视化
    visualize_clustering_comparison(
        es_label_distributions=es_label_distributions,
        cluster_labels=cluster_labels,
        save_path='./save/clustering_comparison.png'
    )

    return B

# ===== 根据 A、B 构造 C1 和 C2 =====
def build_hierarchy(A, B):
    num_users, num_ESs = A.shape
    _, num_EHs = B.shape

    # client -> ES
    C1 = {j: [] for j in range(num_ESs)}
    for i in range(num_users):
        for j in range(num_ESs):
            if A[i][j] == 1:
                C1[j].append(i)

    # ES -> EH
    C2 = {k: [] for k in range(num_EHs)}
    for j in range(num_ESs):
        for k in range(num_EHs):
            if B[j][k] == 1:
                C2[k].append(j)

    return C1, C2


def train_client(args, user_idx, dataset_train, dict_users, w_input_hfl_random, w_input_hfl_cluster, w_sfl_global, client_classes=None):
    """
    单个客户端的训练函数，用于被多进程调用。
    现在支持三种模型：SFL、HFL(随机B矩阵)、HFL(聚类B矩阵)

    注意：为了兼容多进程，我们不直接传递大型模型对象，
    而是传递模型权重(state_dict)和模型架构信息(args)，在子进程中重新构建模型。
    """
    # 在子进程中重新构建模型
    local_net_hfl_random = build_model(args, dataset_train)
    local_net_hfl_cluster = build_model(args, dataset_train)
    local_net_sfl = build_model(args, dataset_train)
    
    # 获取当前客户端的类别信息
    user_classes = client_classes.get(user_idx, None) if client_classes else None
    
    # --- 训练HFL模型 (使用随机B矩阵) ---
    local_random = LocalUpdate(args=args, dataset=dataset_train, idxs=dict_users[user_idx], user_classes=user_classes)
    local_net_hfl_random.load_state_dict(w_input_hfl_random)
    w_hfl_random, loss_hfl_random = local_random.train(net=local_net_hfl_random.to(args.device))
    
    # --- 训练HFL模型 (使用聚类B矩阵) ---
    local_cluster = LocalUpdate(args=args, dataset=dataset_train, idxs=dict_users[user_idx], user_classes=user_classes)
    local_net_hfl_cluster.load_state_dict(w_input_hfl_cluster)
    w_hfl_cluster, loss_hfl_cluster = local_cluster.train(net=local_net_hfl_cluster.to(args.device))
    
    # --- 训练单层模型 (SFL) ---
    local_sfl = LocalUpdate(args=args, dataset=dataset_train, idxs=dict_users[user_idx], user_classes=user_classes)
    local_net_sfl.load_state_dict(w_sfl_global)
    w_sfl, loss_sfl = local_sfl.train(net=local_net_sfl.to(args.device))

    # 返回结果，包括 user_idx 以便后续排序
    return (user_idx, 
            copy.deepcopy(w_hfl_random), loss_hfl_random,
            copy.deepcopy(w_hfl_cluster), loss_hfl_cluster, 
            copy.deepcopy(w_sfl), loss_sfl)

def save_results_to_csv(results, filename):
    """Save results to CSV file for three models"""
    with open(filename, 'w', newline='', encoding='utf-8') as csvfile:
        fieldnames = ['epoch', 'train_loss', 'test_loss', 'test_acc', 'model_type']
        writer = csv.DictWriter(csvfile, fieldnames=fieldnames)
        
        writer.writeheader()
        for result in results:
            writer.writerow(result)

if __name__ == '__main__':
    mp.set_start_method('spawn', force=True)
    # parse args
    args = args_parser()
    args.device = torch.device('cuda:{}'.format(args.gpu) if torch.cuda.is_available() and args.gpu != -1 else 'cpu')

    dataset_train, dataset_test, dict_users, client_classes = get_data(args)

    # 打印 FedRS 配置信息
    if args.method == 'fedrs':
        print("\n" + "="*50)
        print("FedRS 算法配置信息")
        print("="*50)
        print(f"联邦学习方法: {args.method}")
        print(f"FedRS Alpha 参数: {args.fedrs_alpha}")
        print(f"最小本地训练轮次: {args.min_le}")
        print(f"最大本地训练轮次: {args.max_le}")
        
        # 统计客户端类别分布
        class_counts = {}
        for client_id, classes in client_classes.items():
            num_classes = len(classes)
            class_counts[num_classes] = class_counts.get(num_classes, 0) + 1
        
        print("\n客户端类别分布统计:")
        for num_classes, count in sorted(class_counts.items()):
            print(f"  拥有 {num_classes} 个类别的客户端数量: {count}")
        print("="*50 + "\n")
    else:
        print(f"\n使用联邦学习方法: {args.method}\n")

    net_glob = build_model(args, dataset_train)

    net_glob.train()

    # 初始化全局权重
    w_glob = net_glob.state_dict()
    num_users = args.num_users
    num_ESs = num_users // 2
    k2 = args.ES_k2
    k3 = args.EH_k3
    num_processes = args.num_processes

    A = get_A(num_users, num_ESs)

    # 使用谱聚类生成B矩阵（替换原来的随机B矩阵）
    print("开始初始训练和谱聚类...")

    # 1. 训练初始本地模型
    w_locals, client_label_distributions = train_initial_models(
        args, dataset_train, dict_users, net_glob, num_users
    )

    # 2. 使用谱聚类生成B矩阵
    B_cluster = get_B_cluster(
        args, w_locals, A, dict_users, net_glob, client_label_distributions
    )
    num_EHs = B_cluster.shape[1]
    
    # 3. 同时生成随机B矩阵用于对比
    B_random = get_B(num_ESs, num_EHs)

    # 构建两套层级结构
    C1_random, C2_random = build_hierarchy(A, B_random)
    C1_cluster, C2_cluster = build_hierarchy(A, B_cluster)
    
    print("C1_random (一级->客户端):", C1_random)
    print("C2_random (二级->一级):", C2_random)
    print("C1_cluster (一级->客户端):", C1_cluster)
    print("C2_cluster (二级->一级):", C2_cluster)

    # 打印FedRS配置信息
    print(f"\n--- FedRS Configuration ---")
    print(f"Method: {args.method}")
    if args.method == 'fedrs':
        print(f"FedRS Alpha: {args.fedrs_alpha}")
        print(f"Min Local Epochs: {args.min_le}")
        print(f"Max Local Epochs: {args.max_le}")
        print("FedRS Restricted Softmax: Enabled")
        # 打印前几个客户端的类别信息
        print("Sample Client Class Distributions:")
        for i in range(min(5, len(client_classes))):
            print(f"  Client {i}: Classes {client_classes[i]}")
    else:
        print("FedRS: Disabled (using standard FedAvg)")
    print("-----------------------------\n")

    # 创建结果保存目录
    if not os.path.exists('./results'):
        os.makedirs('./results')

    # 生成唯一的时间戳用于文件名，包含重要参数
    timestamp = datetime.now().strftime("%Y%m%d_%H%M%S")
    param_str = f"e{args.epochs}_u{args.num_users}_le{args.local_ep}_{args.dataset}_{args.model}_k2{args.ES_k2}_k3{args.EH_k3}_p{args.num_processes}"
    if not args.iid:
        param_str += f"_beta{args.beta}"
    csv_filename = f'./results/training_results_{param_str}_{timestamp}.csv'

    # 初始化结果记录列表 - 新格式支持三种模型
    results_history = []

    # 训练前测试初始模型
    print("\n--- Testing Initial Global Models ---")
    net_glob.eval()

    # 测试初始模型
    acc_init, loss_init = test_img(net_glob, dataset_test, args)
    print(f"Initial Model - Testing accuracy: {acc_init:.2f}%, Loss: {loss_init:.4f}")

    # 记录初始结果 - 三种模型使用相同的初始权重
    for model_name in ['HFL_Random_B', 'HFL_Cluster_B', 'SFL']:
        results_history.append({
            'epoch': -1,
            'train_loss': 0.0,  # 初始训练损失暂时设为0
            'test_loss': loss_init,
            'test_acc': acc_init,
            'model_type': model_name
        })

    # 保存初始结果到CSV
    save_results_to_csv(results_history, csv_filename)

    # training
    # --- 初始化三个模型，确保初始权重相同 ---
    # net_glob_hfl_random 是使用随机B矩阵的 HFL 全局模型
    net_glob_hfl_random = copy.deepcopy(net_glob)
    w_glob_hfl_random = net_glob_hfl_random.state_dict()

    # net_glob_hfl_cluster 是使用聚类B矩阵的 HFL 全局模型
    net_glob_hfl_cluster = copy.deepcopy(net_glob)
    w_glob_hfl_cluster = net_glob_hfl_cluster.state_dict()

    # net_glob_sfl 是 SFL 的全局模型
    net_glob_sfl = copy.deepcopy(net_glob)
    w_glob_sfl = net_glob_sfl.state_dict()

    # --- 分别记录三种模型的指标 ---
    loss_train_hfl_random = []
    loss_train_hfl_cluster = []
    loss_train_sfl = []
    loss_test_hfl_random = []
    loss_test_hfl_cluster = []
    loss_test_sfl = []
    acc_test_hfl_random = []
    acc_test_hfl_cluster = []
    acc_test_sfl = []

    # 添加提前停止标志
    early_stop = False

    for epoch in range(args.epochs):
        # HFL 随机B矩阵模型权重分发 (Cloud -> EH)
        EHs_ws_hfl_random = [copy.deepcopy(w_glob_hfl_random) for _ in range(num_EHs)]
        
        # HFL 聚类B矩阵模型权重分发 (Cloud -> EH)
        EHs_ws_hfl_cluster = [copy.deepcopy(w_glob_hfl_cluster) for _ in range(num_EHs)]

        # EH 层聚合 k3 轮
        for t3 in range(k3):
            # HFL随机: EH 层 -> ES 层
            ESs_ws_input_hfl_random = [None] * num_ESs
            for EH_idx, ES_indices in C2_random.items():
                for ES_idx in ES_indices:
                    ESs_ws_input_hfl_random[ES_idx] = copy.deepcopy(EHs_ws_hfl_random[EH_idx])
            
            # HFL聚类: EH 层 -> ES 层
            ESs_ws_input_hfl_cluster = [None] * num_ESs
            for EH_idx, ES_indices in C2_cluster.items():
                for ES_idx in ES_indices:
                    ESs_ws_input_hfl_cluster[ES_idx] = copy.deepcopy(EHs_ws_hfl_cluster[EH_idx])

            # ES 层聚合 k2 轮
            for t2 in range(k2):
                # --- 本地训练 (三种模型并行) ---
                # HFL随机: ES 层 -> Client 层
                w_locals_input_hfl_random = [None] * num_users
                for ES_idx, user_indices in C1_random.items():
                    for user_idx in user_indices:
                        w_locals_input_hfl_random[user_idx] = copy.deepcopy(ESs_ws_input_hfl_random[ES_idx])
                
                # HFL聚类: ES 层 -> Client 层
                w_locals_input_hfl_cluster = [None] * num_users
                for ES_idx, user_indices in C1_cluster.items():
                    for user_idx in user_indices:
                        w_locals_input_hfl_cluster[user_idx] = copy.deepcopy(ESs_ws_input_hfl_cluster[ES_idx])

                # 用于存储三种模型本地训练的输出
                w_locals_output_hfl_random = [None] * num_users
                w_locals_output_hfl_cluster = [None] * num_users
                w_locals_output_sfl = [None] * num_users
                loss_locals_hfl_random = []
                loss_locals_hfl_cluster = []
                loss_locals_sfl = []

                print(
                    f"\n[Parallel Training] Starting training for {args.num_users} clients using {num_processes} processes...")

                # 准备传递给每个子进程的参数
                tasks = []
                for user_idx in range(num_users):
                    task_args = (
                        args, user_idx, dataset_train, dict_users,
                        w_locals_input_hfl_random[user_idx], w_locals_input_hfl_cluster[user_idx], 
                        w_glob_sfl, client_classes
                    )
                    tasks.append(task_args)
                print("成功创建多线程！")

                # 创建进程池并分发任务
                # 使用 with 语句可以自动管理进程池的关闭
                with mp.Pool(processes=num_processes) as pool:
                    results = pool.starmap(train_client, tqdm(tasks, desc=f"Epoch {epoch}|{t3 + 1}|{t2 + 1} Training Clients"))

                print("训练结束")
                # 收集并整理所有客户端的训练结果
                for result in results:
                    u_idx, w_hr, l_hr, w_hc, l_hc, w_s, l_s = result
                    w_locals_output_hfl_random[u_idx] = w_hr
                    loss_locals_hfl_random.append(l_hr)
                    w_locals_output_hfl_cluster[u_idx] = w_hc
                    loss_locals_hfl_cluster.append(l_hc)
                    w_locals_output_sfl[u_idx] = w_s
                    loss_locals_sfl.append(l_s)
                
                print("排序结束")
                print(f"[Parallel Training] All {args.num_users} clients have finished training.")
                print(f'\nEpoch {epoch} | EH_R {t3 + 1}/{k3} | ES_R {t2 + 1}/{k2} | 开始聚合')

                # --- HFL 聚合 (Client -> ES) ---
                ESs_ws_input_hfl_random = FedAvg_layered(w_locals_output_hfl_random, C1_random)
                ESs_ws_input_hfl_cluster = FedAvg_layered(w_locals_output_hfl_cluster, C1_cluster)

                # --- SFL 全局聚合 (Client -> Cloud) ---
                w_glob_sfl = FedAvg(w_locals_output_sfl)
                net_glob_sfl.load_state_dict(w_glob_sfl)

                # --- 记录损失 ---
                loss_avg_hfl_random = sum(loss_locals_hfl_random) / len(loss_locals_hfl_random)
                loss_avg_hfl_cluster = sum(loss_locals_hfl_cluster) / len(loss_locals_hfl_cluster)
                loss_avg_sfl = sum(loss_locals_sfl) / len(loss_locals_sfl)
                
                loss_train_hfl_random.append(loss_avg_hfl_random)
                loss_train_hfl_cluster.append(loss_avg_hfl_cluster)
                loss_train_sfl.append(loss_avg_sfl)

                print(f'\nEpoch {epoch} | EH_R {t3 + 1}/{k3} | ES_R {t2 + 1}/{k2}')
                print(f'HFL_Random Loss: {loss_avg_hfl_random:.4f} | HFL_Cluster Loss: {loss_avg_hfl_cluster:.4f} | SFL Loss: {loss_avg_sfl:.4f}')

            # HFL 聚合 (ES -> EH)
            EHs_ws_hfl_random = FedAvg_layered(ESs_ws_input_hfl_random, C2_random)
            EHs_ws_hfl_cluster = FedAvg_layered(ESs_ws_input_hfl_cluster, C2_cluster)

        # HFL 全局聚合 (EH -> Cloud)
        w_glob_hfl_random = FedAvg(EHs_ws_hfl_random)
        net_glob_hfl_random.load_state_dict(w_glob_hfl_random)
        
        w_glob_hfl_cluster = FedAvg(EHs_ws_hfl_cluster)
        net_glob_hfl_cluster.load_state_dict(w_glob_hfl_cluster)

        # --- 在每个 EPOCH 结束时进行测试 ---
        net_glob_hfl_random.eval()
        net_glob_hfl_cluster.eval()
        net_glob_sfl.eval()

        # 评估 HFL 随机B模型
        acc_hfl_random, loss_hfl_random = test_img(net_glob_hfl_random, dataset_test, args)
        acc_test_hfl_random.append(acc_hfl_random)
        loss_test_hfl_random.append(loss_hfl_random)

        # 评估 HFL 聚类B模型
        acc_hfl_cluster, loss_hfl_cluster = test_img(net_glob_hfl_cluster, dataset_test, args)
        acc_test_hfl_cluster.append(acc_hfl_cluster)
        loss_test_hfl_cluster.append(loss_hfl_cluster)

        # 评估 SFL 模型
        acc_sfl, loss_sfl = test_img(net_glob_sfl, dataset_test, args)
        acc_test_sfl.append(acc_sfl)
        loss_test_sfl.append(loss_sfl)

        # 记录当前epoch的结果 - 新格式
        current_epoch_results = [
            {
                'epoch': epoch,
                'train_loss': loss_avg_hfl_random,
                'test_loss': loss_hfl_random,
                'test_acc': acc_hfl_random,
                'model_type': 'HFL_Random_B'
            },
            {
                'epoch': epoch,
                'train_loss': loss_avg_hfl_cluster,
                'test_loss': loss_hfl_cluster,
                'test_acc': acc_hfl_cluster,
                'model_type': 'HFL_Cluster_B'
            },
            {
                'epoch': epoch,
                'train_loss': loss_avg_sfl,
                'test_loss': loss_sfl,
                'test_acc': acc_sfl,
                'model_type': 'SFL'
            }
        ]
        
        results_history.extend(current_epoch_results)

        # 保存结果到CSV
        save_results_to_csv(results_history, csv_filename)

        # 打印当前 EPOCH 结束时的测试结果
        print(f'\nEpoch {epoch} [END OF EPOCH TEST]')
        print(f'HFL_Random: Acc {acc_hfl_random:.2f}%, Loss {loss_hfl_random:.4f}')
        print(f'HFL_Cluster: Acc {acc_hfl_cluster:.2f}%, Loss {loss_hfl_cluster:.4f}')
        print(f'SFL: Acc {acc_sfl:.2f}%, Loss {loss_sfl:.4f}')

<<<<<<< HEAD
        # 检查是否达到停止条件
        if acc_hfl >= 97.0:
            print(f"HFL accuracy reached {acc_hfl:.2f}% at epoch {epoch}. Stopping training early.")
            early_stop = True

        net_glob_hfl.train()  # 切换回训练模式
=======
        net_glob_hfl_random.train()  # 切换回训练模式
        net_glob_hfl_cluster.train()  # 切换回训练模式
>>>>>>> 648d36a1
        net_glob_sfl.train()  # 切换回训练模式

    # =====================================================================================
    # Final Testing - 测试三种模型的最终性能
    # =====================================================================================
    print("\n--- Final Model Evaluation ---")
    
    # 测试 HFL 随机B矩阵模型
    net_glob_hfl_random.eval()
    acc_train_hfl_random, loss_train_final_hfl_random = test_img(net_glob_hfl_random, dataset_train, args)
    acc_test_final_hfl_random, loss_test_final_hfl_random = test_img(net_glob_hfl_random, dataset_test, args)
    print(f"HFL Model (Random B Matrix) - Training accuracy: {acc_train_hfl_random:.2f}%, Testing accuracy: {acc_test_final_hfl_random:.2f}%")
    
    # 测试 HFL 聚类B矩阵模型
    net_glob_hfl_cluster.eval()
    acc_train_hfl_cluster, loss_train_final_hfl_cluster = test_img(net_glob_hfl_cluster, dataset_train, args)
    acc_test_final_hfl_cluster, loss_test_final_hfl_cluster = test_img(net_glob_hfl_cluster, dataset_test, args)
    print(f"HFL Model (Clustered B Matrix) - Training accuracy: {acc_train_hfl_cluster:.2f}%, Testing accuracy: {acc_test_final_hfl_cluster:.2f}%")

    # 测试 SFL 模型
    net_glob_sfl.eval()
    acc_train_sfl, loss_train_final_sfl = test_img(net_glob_sfl, dataset_train, args)
    acc_test_final_sfl, loss_test_final_sfl = test_img(net_glob_sfl, dataset_test, args)
    print(f"SFL Model (Single Layer) - Training accuracy: {acc_train_sfl:.2f}%, Testing accuracy: {acc_test_final_sfl:.2f}%")

    # 保存最终结果
    final_results = [
        {
            'model_type': 'HFL_Random_B',
            'final_train_acc': acc_train_hfl_random,
            'final_train_loss': loss_train_final_hfl_random,
            'final_test_acc': acc_test_final_hfl_random,
            'final_test_loss': loss_test_final_hfl_random
        },
        {
            'model_type': 'HFL_Cluster_B',
            'final_train_acc': acc_train_hfl_cluster,
            'final_train_loss': loss_train_final_hfl_cluster,
            'final_test_acc': acc_test_final_hfl_cluster,
            'final_test_loss': loss_test_final_hfl_cluster
        },
        {
            'model_type': 'SFL',
            'final_train_acc': acc_train_sfl,
            'final_train_loss': loss_train_final_sfl,
            'final_test_acc': acc_test_final_sfl,
            'final_test_loss': loss_test_final_sfl
        }
    ]

    # 将最终结果追加到CSV文件
    with open(csv_filename, 'a', newline='', encoding='utf-8') as csvfile:
        writer = csv.writer(csvfile)
        writer.writerow([])  # 空行分隔
        writer.writerow(['Final Results'])
        writer.writerow(['model_type', 'final_train_acc', 'final_train_loss', 'final_test_acc', 'final_test_loss'])
        for result in final_results:
            writer.writerow([result['model_type'], result['final_train_acc'], 
                            result['final_train_loss'], result['final_test_acc'], result['final_test_loss']])

    print(f"\n=== 训练完成 ===")
    print(f"所有结果已保存到: {csv_filename}")
    
    try:
        print("\n正在生成可视化图表...")
        comprehensive_file, summary_file = create_enhanced_visualizations(csv_filename)
        print(f"综合对比图: {comprehensive_file}")
        print(f"性能总结表: {summary_file}")
    except Exception as e:
        print(f"可视化生成失败: {e}")
        print("请检查数据格式或手动运行visualization_tool.py")
    
    print(f"\n=== 实验总结 ===")
    print("本次实验对比了三种联邦学习方法:")
    print("1. HFL (Random B Matrix) - 使用随机生成的ES-EH关联矩阵")
    print("2. HFL (Clustered B Matrix) - 使用谱聚类生成的ES-EH关联矩阵") 
    print("3. SFL (Single Layer) - 传统单层联邦学习")
    print(f"训练参数: epochs={args.epochs}, clients={args.num_users}, local_epochs={args.local_ep}")
    print(f"层级参数: k2={args.ES_k2} (ES层聚合轮数), k3={args.EH_k3} (EH层聚合轮数)")
    print(f"并行参数: num_processes={args.num_processes}")
    print(f"数据集: {args.dataset}, 模型: {args.model}, IID: {args.iid}")
    if not args.iid:
        print(f"非IID参数: beta={args.beta}")
    
    # 显示最终性能对比
    try:
        df = pd.read_csv(csv_filename, encoding='utf-8')
        final_results = df[df['epoch'] == df['epoch'].max()]
        print(f"\n最终测试准确率对比:")
        for _, row in final_results.iterrows():
            model_name = row['model_type'].replace('_', ' ')
            print(f"  {model_name}: {row['test_acc']:.2f}%")
    except:
        pass<|MERGE_RESOLUTION|>--- conflicted
+++ resolved
@@ -41,78 +41,8 @@
     visualize_clustering_comparison
     #visualize_es_clustering_result,
 )
-<<<<<<< HEAD
-
-def get_data_new(dataset_type, num_clients, data_path, partition_method='homo', noniid_param=0.4):
-    """
-    使用新的数据划分函数获取数据
-
-    Args:
-        dataset_type (str): 数据集类型 ('mnist', 'cifar10', 'cifar100')
-        num_clients (int): 客户端数量
-        data_path (str): 数据保存路径
-        partition_method (str): 数据分区方式
-        noniid_param (float): non-iid分布参数
-
-    Returns:
-        tuple: (训练数据集, 测试数据集, 客户端数据映射)
-    """
-
-    return get_client_datasets(dataset_type, num_clients, data_path, partition_method, noniid_param)
-
-
-def get_data(args):
-    """兼容原有接口的数据获取函数"""
-
-    # 确定数据集类型和路径
-    if args.dataset == 'mnist':
-        dataset_type = 'mnist'
-        data_path = os.path.join(args.data_path, 'mnist/')
-        # 创建兼容的数据集对象
-        trans_mnist = transforms.Compose([transforms.ToTensor(), transforms.Normalize((0.1307,), (0.3081,))])
-        dataset_train = datasets.MNIST(data_path, train=True, download=True, transform=trans_mnist)
-        dataset_test = datasets.MNIST(data_path, train=False, download=True, transform=trans_mnist)
-
-    elif args.dataset == 'cifar':
-        dataset_type = 'cifar10'
-        data_path = os.path.join(args.data_path, 'cifar/')
-        # 创建兼容的数据集对象
-        trans_cifar = transforms.Compose(
-            [transforms.ToTensor(), transforms.Normalize((0.5, 0.5, 0.5), (0.5, 0.5, 0.5))])
-        dataset_train = datasets.CIFAR10(data_path, train=True, download=True, transform=trans_cifar)
-        dataset_test = datasets.CIFAR10(data_path, train=False, download=True, transform=trans_cifar)
-
-    else:
-        exit('Error: unrecognized dataset')
-
-    # 确定分区方法 - 优先使用新的partition参数
-    if hasattr(args, 'partition'):
-        partition_method = args.partition
-        # 如果还设置了iid参数，覆盖partition设置
-        if hasattr(args, 'iid') and args.iid:
-            partition_method = 'homo'
-    else:
-        # 兼容旧版本参数
-        if hasattr(args, 'iid') and args.iid:
-            partition_method = 'homo'
-        else:
-            partition_method = 'noniid-labeldir'
-
-    # 确定non-iid参数
-    noniid_param = getattr(args, 'beta', 0.4)
-
-    print(f"使用数据划分方法: {partition_method}, non-iid参数: {noniid_param}")
-
-    # 使用新的数据划分方法获取客户端映射
-    train_data, test_data, dict_users = get_data_new(
-        dataset_type, args.num_users, data_path, partition_method, noniid_param
-    )
-    # visualize_client_data_distribution(dict_users, dataset_train, args)
-    return dataset_train, dataset_test, dict_users
-=======
 import numpy as np
 import random
->>>>>>> 648d36a1
 
 
 def build_model(args, dataset_train):
@@ -602,17 +532,8 @@
         print(f'HFL_Cluster: Acc {acc_hfl_cluster:.2f}%, Loss {loss_hfl_cluster:.4f}')
         print(f'SFL: Acc {acc_sfl:.2f}%, Loss {loss_sfl:.4f}')
 
-<<<<<<< HEAD
-        # 检查是否达到停止条件
-        if acc_hfl >= 97.0:
-            print(f"HFL accuracy reached {acc_hfl:.2f}% at epoch {epoch}. Stopping training early.")
-            early_stop = True
-
-        net_glob_hfl.train()  # 切换回训练模式
-=======
         net_glob_hfl_random.train()  # 切换回训练模式
         net_glob_hfl_cluster.train()  # 切换回训练模式
->>>>>>> 648d36a1
         net_glob_sfl.train()  # 切换回训练模式
 
     # =====================================================================================
