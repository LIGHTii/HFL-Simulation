#!/usr/bin/env python
# -*- coding: utf-8 -*-
# Python version: 3.6
import os
import matplotlib

matplotlib.use('Agg')
# 设置 matplotlib 使用英文字体，避免中文字体警告
matplotlib.rcParams.update({
    'font.family': 'DejaVu Sans',
    'axes.unicode_minus': True  # 正确显示负号
})
import matplotlib.pyplot as plt
import copy
import numpy as np
from torchvision import datasets, transforms
import torch
from tqdm import tqdm
import multiprocessing
import os
import csv
from datetime import datetime

from utils.sampling import mnist_iid, mnist_noniid, cifar_iid
from utils.options import args_parser
from utils.data_partition import get_client_datasets
from utils.visualize_client_data import visualize_client_data_distribution
from models.Update import LocalUpdate
from models.Nets import MLP, CNNMnist, CNNCifar
from models.Fed import FedAvg, FedAvg_layered
from models.test import test_img
from models.cluster import (
    train_initial_models,
    aggregate_es_models, spectral_clustering_es,
    calculate_es_label_distributions,
    visualize_es_clustering_result,
)
'''
def get_data_new(dataset_type, num_clients, data_path, partition_method='homo', noniid_param=0.4):
    """
    使用新的数据划分函数获取数据

    Args:
        dataset_type (str): 数据集类型 ('mnist', 'cifar10', 'cifar100')
        num_clients (int): 客户端数量
        data_path (str): 数据保存路径
        partition_method (str): 数据分区方式
        noniid_param (float): non-iid分布参数

    Returns:
        tuple: (训练数据集, 测试数据集, 客户端数据映射)
    """

    return get_client_datasets(dataset_type, num_clients, data_path, partition_method, noniid_param)


def get_data(args):
    """兼容原有接口的数据获取函数"""

    # 确定数据集类型和路径
    if args.dataset == 'mnist':
        dataset_type = 'mnist'
        data_path = os.path.join(args.data_path, 'mnist/')
        # 创建兼容的数据集对象
        trans_mnist = transforms.Compose([transforms.ToTensor(), transforms.Normalize((0.1307,), (0.3081,))])
        dataset_train = datasets.MNIST(data_path, train=True, download=True, transform=trans_mnist)
        dataset_test = datasets.MNIST(data_path, train=False, download=True, transform=trans_mnist)

    elif args.dataset == 'cifar':
        dataset_type = 'cifar10'
        data_path = os.path.join(args.data_path, 'cifar/')
        # 创建兼容的数据集对象
        trans_cifar = transforms.Compose(
            [transforms.ToTensor(), transforms.Normalize((0.5, 0.5, 0.5), (0.5, 0.5, 0.5))])
        dataset_train = datasets.CIFAR10(data_path, train=True, download=True, transform=trans_cifar)
        dataset_test = datasets.CIFAR10(data_path, train=False, download=True, transform=trans_cifar)

    else:
        exit('Error: unrecognized dataset')

    # 确定分区方法 - 优先使用新的partition参数
    if hasattr(args, 'partition'):
        partition_method = args.partition
        # 如果还设置了iid参数，覆盖partition设置
        if hasattr(args, 'iid') and args.iid:
            partition_method = 'homo'
    else:
        # 兼容旧版本参数
        if hasattr(args, 'iid') and args.iid:
            partition_method = 'homo'
        else:
            partition_method = 'noniid-labeldir'

    # 确定non-iid参数
    noniid_param = getattr(args, 'beta', 0.4)

    print(f"使用数据划分方法: {partition_method}, non-iid参数: {noniid_param}")

    # 使用新的数据划分方法获取客户端映射
    train_data, test_data, dict_users = get_data_new(
        dataset_type, args.num_users, data_path, partition_method, noniid_param
    )
    # visualize_client_data_distribution(dict_users, dataset_train, args)
    return dataset_train, dataset_test, dict_users
'''

def get_data(args):
    if args.dataset == 'mnist':
        trans_mnist = transforms.Compose([transforms.ToTensor(), transforms.Normalize((0.1307,), (0.3081,))])
        dataset_train = datasets.MNIST('../data/mnist/', train=True, download=True, transform=trans_mnist)
        dataset_test = datasets.MNIST('../data/mnist/', train=False, download=True, transform=trans_mnist)
        if args.iid:
            dict_users = mnist_iid(dataset_train, args.num_users)
        else:
            dict_users = mnist_noniid(dataset_train, args.num_users)
    elif args.dataset == 'cifar':
        trans_cifar = transforms.Compose([transforms.ToTensor(), transforms.Normalize((0.5, 0.5, 0.5), (0.5, 0.5, 0.5))])
        dataset_train = datasets.CIFAR10('../data/cifar', train=True, download=True, transform=trans_cifar)
        dataset_test = datasets.CIFAR10('../data/cifar', train=False, download=True, transform=trans_cifar)
        if args.iid:
            dict_users = cifar_iid(dataset_train, args.num_users)
        else:
            exit('Error: only consider IID setting in CIFAR10')
    else:
        exit('Error: unrecognized dataset')
    return dataset_train, dataset_test, dict_users


def build_model(args, dataset_train):
    img_size = dataset_train[0][0].shape

    if args.model == 'cnn' and args.dataset == 'cifar':
        net_glob = CNNCifar(args=args).to(args.device)
    elif args.model == 'cnn' and args.dataset == 'mnist':
        net_glob = CNNMnist(args=args).to(args.device)
    elif args.model == 'mlp':
        # 计算将图片展平后的输入层维度
        len_in = 1
        for x in img_size:
            len_in *= x
        net_glob = MLP(dim_in=len_in, dim_hidden=200, dim_out=args.num_classes).to(args.device)
    else:
        exit('错误：无法识别的模型')

    print("--- 模型架构 ---")
    print(net_glob)
    print("--------------------")
    return net_glob


def get_A(num_users, num_ESs):
    A = np.zeros((num_users, num_ESs), dtype=int)

    # 每个 ES 至少要分到的用户数
    base = num_users // num_ESs
    # 多出来的用户数量
    extra = num_users % num_ESs

    # 用户索引
    users = np.arange(num_users)
    np.random.shuffle(users)  # 打乱顺序，保证随机性

    start = 0
    for es in range(num_ESs):
        count = base + (1 if es < extra else 0)
        assigned_users = users[start:start+count]
        for u in assigned_users:
            A[u, es] = 1
        start += count

    return A


def get_B(num_ESs, num_EHs):
    B = np.zeros((num_ESs, num_EHs), dtype=int)

    # 对每一行随机选择一个索引，将该位置设为 1
    for i in range(num_ESs):
        random_index = np.random.randint(0, num_EHs)
        B[i, random_index] = 1

    return B

<<<<<<< HEAD
'''
def get_B_cluster(args, w_locals, A, dict_users, net_glob, client_label_distributions, num_EHs=None):
=======
def get_B_cluster(args, w_locals, A, dict_users, net_glob, client_label_distributions):
>>>>>>> 53b955ea
    """
    使用谱聚类生成 ES-EH 关联矩阵 B，并可视化聚类结果
    """
    print("开始谱聚类生成B矩阵...")

    # 1. 聚合ES模型
    es_models = aggregate_es_models(w_locals, A, dict_users, net_glob)

    # 2. 使用谱聚类获取ES-EH关联矩阵B
    B, cluster_labels = spectral_clustering_es(
        es_models,
        epsilon=args.epsilon  # 从参数中获取
    )

    # 3. 计算ES的标签分布并可视化
    es_label_distributions = calculate_es_label_distributions(A, client_label_distributions)
    visualize_es_clustering_result(es_label_distributions, cluster_labels)

<<<<<<< HEAD
    # 4. 可视化ES聚类结果
    visualize_es_clustering_result(
        es_label_distributions=es_label_distributions,
        cluster_labels=cluster_labels,
        save_path='./save/es_clustering_result.png'
    )

    return B  # 只返回B矩阵
'''
=======
    return B
>>>>>>> 53b955ea

# ===== 根据 A、B 构造 C1 和 C2 =====
def build_hierarchy(A, B):
    num_users, num_ESs = A.shape
    _, num_EHs = B.shape

    # client -> ES
    C1 = {j: [] for j in range(num_ESs)}
    for i in range(num_users):
        for j in range(num_ESs):
            if A[i][j] == 1:
                C1[j].append(i)

    # ES -> EH
    C2 = {k: [] for k in range(num_EHs)}
    for j in range(num_ESs):
        for k in range(num_EHs):
            if B[j][k] == 1:
                C2[k].append(j)

    return C1, C2


def train_client(args, user_idx, dataset_train, dict_users, w_input_hfl, w_sfl_global):
    """
    单个客户端的训练函数，用于被多进程调用。

    注意：为了兼容多进程，我们不直接传递大型模型对象，
    而是传递模型权重(state_dict)和模型架构信息(args)，在子进程中重新构建模型。
    """
    # 在子进程中重新构建模型
    # 这种方式可以避免在进程间传递复杂的、不可序列化的对象
    # print(f"CLIENT_{user_idx} START")
    if args.model == 'cnn' and args.dataset == 'cifar':
        local_net_hfl = CNNCifar(args=args)
        local_net_sfl = CNNCifar(args=args)
    elif args.model == 'cnn' and args.dataset == 'mnist':
        local_net_hfl = CNNMnist(args=args)
        local_net_sfl = CNNMnist(args=args)
    # 你可以根据需要添加 MLP 等其他模型的构建逻辑
    else:
        # 退出或抛出错误
        exit('Error: unrecognized model in train_client')
    # print(f"CLIENT_{user_idx} TRAIN")
    # --- 训练分层模型 (HFL) ---
    local = LocalUpdate(args=args, dataset=dataset_train, idxs=dict_users[user_idx])
    local_net_hfl.load_state_dict(w_input_hfl)
    w_hfl, loss_hfl = local.train(net=local_net_hfl.to(args.device))
    # print(f"CLIENT_{user_idx} TRAINing")
    # --- 训练单层模型 (SFL) ---
    local_net_sfl.load_state_dict(w_sfl_global)
    w_sfl, loss_sfl = local.train(net=local_net_sfl.to(args.device))
    print(f"CLIENT_{user_idx} END")

    # 返回结果，包括 user_idx 以便后续排序
    return user_idx, copy.deepcopy(w_hfl), loss_hfl, copy.deepcopy(w_sfl), loss_sfl

def save_results_to_csv(results, filename):
    """Save results to CSV file"""
    with open(filename, 'w', newline='') as csvfile:
        fieldnames = ['epoch', 'hfl_test_acc', 'hfl_test_loss', 'sfl_test_acc', 'sfl_test_loss']
        writer = csv.DictWriter(csvfile, fieldnames=fieldnames)

        writer.writeheader()
        for result in results:
            writer.writerow(result)

if __name__ == '__main__':
    multiprocessing.set_start_method('spawn', force=True)
    # parse args
    args = args_parser()
    args.device = torch.device('cuda:{}'.format(args.gpu) if torch.cuda.is_available() and args.gpu != -1 else 'cpu')

    dataset_train, dataset_test, dict_users = get_data(args)

    net_glob = build_model(args, dataset_train)

    net_glob.train()

    # 初始化全局权重
    w_glob = net_glob.state_dict()
    num_users = args.num_users
    num_ESs = num_users // 3
    k2 = 2
    k3 = 2
    num_processes = 8  # min(args.num_users//3, (os.cpu_count())//3)

    A = get_A(num_users, num_ESs)

    # 使用谱聚类生成B矩阵（替换原来的随机B矩阵）
    print("开始初始训练和谱聚类...")
    '''
    # 1. 训练初始本地模型
    w_locals, client_label_distributions = train_initial_models(
        args, dataset_train, dict_users, net_glob, num_users
    )

    # 2. 使用谱聚类生成B矩阵
    B = get_B_cluster(
        args, w_locals, A, dict_users, net_glob, client_label_distributions
    )
<<<<<<< HEAD
    '''
    B =get_B(num_ESs, num_EHs)
=======
    num_EHs = B.shape[1]
>>>>>>> 53b955ea

    C1, C2 = build_hierarchy(A, B)
    print("C1 (一级->客户端):", C1)
    print("C2 (二级->一级):", C2)

    # 创建结果保存目录
    if not os.path.exists('./results'):
        os.makedirs('./results')

    # 生成唯一的时间戳用于文件名
    timestamp = datetime.now().strftime("%Y%m%d_%H%M%S")
    csv_filename = f'./results/training_results_{timestamp}.csv'

    # 初始化结果记录列表
    results_history = []

    # 训练前测试初始模型
    print("\n--- Testing Initial Global Models ---")
    net_glob.eval()

    # 测试初始 HFL 模型
    acc_hfl_init, loss_hfl_init = test_img(net_glob, dataset_test, args)
    print(f"Initial HFL Model - Testing accuracy: {acc_hfl_init:.2f}%, Loss: {loss_hfl_init:.4f}")

    # 测试初始 SFL 模型
    acc_sfl_init, loss_sfl_init = test_img(net_glob, dataset_test, args)
    print(f"Initial SFL Model - Testing accuracy: {acc_sfl_init:.2f}%, Loss: {loss_sfl_init:.4f}")

    # 记录初始结果
    results_history.append({
        'epoch': -1,
        'hfl_test_acc': acc_hfl_init,
        'hfl_test_loss': loss_hfl_init,
        'sfl_test_acc': acc_sfl_init,
        'sfl_test_loss': loss_sfl_init
    })

    # 保存初始结果到CSV
    save_results_to_csv(results_history, csv_filename)

    # training
    # --- 初始化两个模型，确保初始权重相同 ---
    # net_glob_hfl 是 HFL 的全局模型
    net_glob_hfl = net_glob
    w_glob_hfl = net_glob_hfl.state_dict()

    # net_glob_sfl 是 SFL 的全局模型
    net_glob_sfl = copy.deepcopy(net_glob)
    w_glob_sfl = net_glob_sfl.state_dict()

    # --- 分别记录两种模型的指标 ---
    loss_train_hfl = []
    loss_train_sfl = []
    loss_test_hfl = []
    loss_test_sfl = []
    acc_test_hfl = []
    acc_test_sfl = []

    # 添加提前停止标志
    early_stop = False

    for epoch in range(args.epochs):
        if early_stop:
            print(f"HFL accuracy reached 95% at epoch {epoch - 1}. Stopping training early.")
            break

        # HFL 模型权重分发 (Cloud -> EH)
        EHs_ws_hfl = [copy.deepcopy(w_glob_hfl) for _ in range(num_EHs)]

        # EH 层聚合 k3 轮
        for t3 in range(k3):
            # HFL: EH 层 -> ES 层
            ESs_ws_input_hfl = [None] * num_ESs
            for EH_idx, ES_indices in C2.items():
                for ES_idx in ES_indices:
                    ESs_ws_input_hfl[ES_idx] = copy.deepcopy(EHs_ws_hfl[EH_idx])

            # ES 层聚合 k2 轮
            for t2 in range(k2):
                # --- 本地训练 (HFL 和 SFL 并行) ---
                # HFL: ES 层 -> Client 层
                w_locals_input_hfl = [None] * num_users
                for ES_idx, user_indices in C1.items():
                    for user_idx in user_indices:
                        w_locals_input_hfl[user_idx] = copy.deepcopy(ESs_ws_input_hfl[ES_idx])

                # 用于存储两种模型本地训练的输出
                w_locals_output_hfl = [None] * num_users
                w_locals_output_sfl = [None] * num_users
                loss_locals_hfl = []
                loss_locals_sfl = []

                print(
                    f"\n[Parallel Training] Starting training for {args.num_users} clients using {num_processes} processes...")

                # 准备传递给每个子进程的参数
                tasks = []
                for user_idx in range(num_users):
                    # 注意：这里我们不传递完整的 net_glob_hfl 和 net_glob_sfl 对象
                    # 因为它们可能不可序列化。我们已经在工作函数内部重新构建它们。
                    task_args = (
                        args, user_idx, dataset_train, dict_users,
                        w_locals_input_hfl[user_idx], w_glob_sfl,
                    )
                    tasks.append(task_args)
                print("成功创建多线程！")

                # 创建进程池并分发任务
                # 使用 with 语句可以自动管理进程池的关闭
                with multiprocessing.Pool(processes=num_processes) as pool:
                    # ===================== 主要修改点 =====================
                    # 使用 tqdm 包装 tasks 列表，以在多进程训练期间显示进度条。
                    # desc 参数为进度条提供一个描述性标签。
                    # 随着每个客户端训练任务的完成，进度条会自动更新。
                    # ====================================================
                    results = pool.starmap(train_client,
                                           tqdm(tasks, desc=f"Epoch {epoch}|{t3 + 1}|{t2 + 1} Training Clients"))

                print("训练结束")
                # 3. 收集并整理所有客户端的训练结果
                # 因为 starmap 保证了顺序，我们可以直接处理
                # 如果使用 imap_unordered，则需要根据返回的 user_idx 来排序
                for result in results:
                    u_idx, w_h, l_h, w_s, l_s = result
                    w_locals_output_hfl[u_idx] = w_h
                    loss_locals_hfl.append(l_h)
                    w_locals_output_sfl[u_idx] = w_s
                    loss_locals_sfl.append(l_s)
                print("排序结束")
                print(f"[Parallel Training] All {args.num_users} clients have finished training.")
                print(f'\nEpoch {epoch} | EH_R {t3 + 1}/{k3} | ES_R {t2 + 1}/{k2} | 开始聚合')

                # --- HFL 聚合 (Client -> ES) ---
                ESs_ws_input_hfl = FedAvg_layered(w_locals_output_hfl, C1)

                # --- SFL 全局聚合 (Client -> Cloud) ---
                w_glob_sfl = FedAvg(w_locals_output_sfl)
                net_glob_sfl.load_state_dict(w_glob_sfl)

                # --- 记录损失 ---
                loss_avg_hfl = sum(loss_locals_hfl) / len(loss_locals_hfl)
                loss_avg_sfl = sum(loss_locals_sfl) / len(loss_locals_sfl)
                loss_train_hfl.append(loss_avg_hfl)
                loss_train_sfl.append(loss_avg_sfl)

                print(
                    f'\nEpoch {epoch} | EH_R {t3 + 1}/{k3} | ES_R {t2 + 1}/{k2} | HFL Loss {loss_avg_hfl:.4f} | SFL Loss {loss_avg_sfl:.4f}')

            # HFL 聚合 (ES -> EH)
            EHs_ws_hfl = FedAvg_layered(ESs_ws_input_hfl, C2)

        # HFL 全局聚合 (EH -> Cloud)
        # HFL 的全局模型只在 k3 轮结束后才更新一次
        w_glob_hfl = FedAvg(EHs_ws_hfl)
        net_glob_hfl.load_state_dict(w_glob_hfl)

        # --- 在每个 EPOCH 结束时进行测试 ---
        net_glob_hfl.eval()
        net_glob_sfl.eval()

        # 评估 HFL 模型
        acc_hfl, loss_hfl = test_img(net_glob_hfl, dataset_test, args)
        acc_test_hfl.append(acc_hfl)
        loss_test_hfl.append(loss_hfl)

        # 评估 SFL 模型
        acc_sfl, loss_sfl = test_img(net_glob_sfl, dataset_test, args)
        acc_test_sfl.append(acc_sfl)
        loss_test_sfl.append(loss_sfl)

        # 记录当前epoch的结果
        results_history.append({
            'epoch': epoch,
            'hfl_test_acc': acc_hfl,
            'hfl_test_loss': loss_hfl,
            'sfl_test_acc': acc_sfl,
            'sfl_test_loss': loss_sfl
        })

        # 保存结果到CSV
        save_results_to_csv(results_history, csv_filename)

        # 打印当前 EPOCH 结束时的测试结果
        print(
            f'\nEpoch {epoch} [END OF EPOCH TEST] | HFL Acc: {acc_hfl:.2f}%, Loss: {loss_hfl:.4f} | SFL Acc: {acc_sfl:.2f}%, Loss: {loss_sfl:.4f}')

        # 检查是否达到停止条件
        # if acc_hfl >= 95.0:
        #     print(f"HFL accuracy reached {acc_hfl:.2f}% at epoch {epoch}. Stopping training early.")
        #     early_stop = True

        net_glob_hfl.train()  # 切换回训练模式
        net_glob_sfl.train()  # 切换回训练模式

    # =====================================================================================
    # Plot loss curve
    # =====================================================================================
    plt.figure()
    plt.plot(range(len(loss_train_hfl)), loss_train_hfl, label='HFL (3-layer)')
    plt.plot(range(len(loss_train_sfl)), loss_train_sfl, label='SFL (Frequent Update)')
    plt.ylabel('Train Loss')
    plt.xlabel('Communication Rounds (ES-Client Level)')
    plt.legend()
    plt.title('HFL vs SFL Training Loss')
    plt.savefig(
        './save/fed_compare_freq_{}_{}_{}_C{}_iid{}.png'.format(args.dataset, args.model, args.epochs, args.frac,
                                                                args.iid))
    # =====================================================================================
    # Plot test loss curve
    # =====================================================================================
    plt.figure()
    plt.plot(range(len(loss_test_hfl)), loss_test_hfl, label='HFL (Test Loss)')
    plt.plot(range(len(loss_test_sfl)), loss_test_sfl, label='SFL (Test Loss)')
    plt.ylabel('Test Loss')
    plt.xlabel('Communication Rounds (ES-Client Level)')
    plt.legend()
    plt.title('HFL vs SFL Test Loss')
    plt.savefig(
        './save/fed_test_loss_{}_{}_{}_C{}_iid{}.png'.format(args.dataset, args.model, args.epochs, args.frac,
                                                             args.iid))
    plt.show()

    # =====================================================================================
    # Testing
    # =====================================================================================
    print("\n--- Final Model Evaluation ---")
    # 测试 HFL 模型
    net_glob_hfl.eval()
    acc_train_hfl, loss_train_hfl = test_img(net_glob_hfl, dataset_train, args)
    acc_test_hfl, loss_test_hfl = test_img(net_glob_hfl, dataset_test, args)
    print(f"HFL Model (Slower Global Update) - Training accuracy: {acc_train_hfl:.2f}%")
    print(f"HFL Model (Slower Global Update) - Testing accuracy: {acc_test_hfl:.2f}%")

    # 测试 SFL 模型
    net_glob_sfl.eval()
    acc_train_sfl, loss_train_sfl = test_img(net_glob_sfl, dataset_train, args)
    acc_test_sfl, loss_test_sfl = test_img(net_glob_sfl, dataset_test, args)
    print(f"SFL Model (Frequent Global Update) - Training accuracy: {acc_train_sfl:.2f}%")
    print(f"SFL Model (Frequent Global Update) - Testing accuracy: {acc_test_sfl:.2f}%")

    # 保存最终结果
    final_results = {
        'hfl_train_acc': acc_train_hfl,
        'hfl_train_loss': loss_train_hfl,
        'hfl_test_acc': acc_test_hfl,
        'hfl_test_loss': loss_test_hfl,
        'sfl_train_acc': acc_train_sfl,
        'sfl_train_loss': loss_train_sfl,
        'sfl_test_acc': acc_test_sfl,
        'sfl_test_loss': loss_test_sfl
    }

    # 将最终结果追加到CSV文件
    with open(csv_filename, 'a', newline='') as csvfile:
        writer = csv.writer(csvfile)
        writer.writerow([])  # 空行分隔
        writer.writerow(['Final Results'])
        for key, value in final_results.items():
            writer.writerow([key, value])

    print(f"\nAll results saved to {csv_filename}")<|MERGE_RESOLUTION|>--- conflicted
+++ resolved
@@ -181,12 +181,8 @@
 
     return B
 
-<<<<<<< HEAD
-'''
-def get_B_cluster(args, w_locals, A, dict_users, net_glob, client_label_distributions, num_EHs=None):
-=======
+
 def get_B_cluster(args, w_locals, A, dict_users, net_glob, client_label_distributions):
->>>>>>> 53b955ea
     """
     使用谱聚类生成 ES-EH 关联矩阵 B，并可视化聚类结果
     """
@@ -205,19 +201,7 @@
     es_label_distributions = calculate_es_label_distributions(A, client_label_distributions)
     visualize_es_clustering_result(es_label_distributions, cluster_labels)
 
-<<<<<<< HEAD
-    # 4. 可视化ES聚类结果
-    visualize_es_clustering_result(
-        es_label_distributions=es_label_distributions,
-        cluster_labels=cluster_labels,
-        save_path='./save/es_clustering_result.png'
-    )
-
-    return B  # 只返回B矩阵
-'''
-=======
     return B
->>>>>>> 53b955ea
 
 # ===== 根据 A、B 构造 C1 和 C2 =====
 def build_hierarchy(A, B):
@@ -319,12 +303,7 @@
     B = get_B_cluster(
         args, w_locals, A, dict_users, net_glob, client_label_distributions
     )
-<<<<<<< HEAD
-    '''
-    B =get_B(num_ESs, num_EHs)
-=======
     num_EHs = B.shape[1]
->>>>>>> 53b955ea
 
     C1, C2 = build_hierarchy(A, B)
     print("C1 (一级->客户端):", C1)
