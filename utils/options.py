#!/usr/bin/env python
# -*- coding: utf-8 -*-
# Python version: 3.6

import argparse

def args_parser():
    parser = argparse.ArgumentParser()
    # federated arguments
    parser.add_argument('--epochs', type=int, default=10, help="rounds of training")
    parser.add_argument('--num_users', type=int, default=50, help="number of users: K")
    parser.add_argument('--frac', type=float, default=1, help="the fraction of clients: C")##参与每轮训练的客户端比例
    parser.add_argument('--local_ep', type=int, default=3, help="the number of local epochs: E")
    parser.add_argument('--local_bs', type=int, default=10, help="local batch size: B")
    parser.add_argument('--bs', type=int, default=128, help="test batch size")
    parser.add_argument('--lr', type=float, default=0.01, help="learning rate")
    parser.add_argument('--momentum', type=float, default=0.5, help="SGD momentum (default: 0.5)")
    parser.add_argument('--split', type=str, default='user', help="train-test split type, user or sample")

    # model arguments
    parser.add_argument('--model', type=str, default='mlp', help='model name')
    parser.add_argument('--kernel_num', type=int, default=9, help='number of each kind of kernel')
    parser.add_argument('--kernel_sizes', type=str, default='3,4,5',
                        help='comma-separated kernel size to use for convolution')
    parser.add_argument('--norm', type=str, default='batch_norm', help="batch_norm, layer_norm, or None")
    parser.add_argument('--num_filters', type=int, default=32, help="number of filters for conv nets")
    parser.add_argument('--max_pool', type=str, default='True',
                        help="Whether use max pooling rather than strided convolutions")

    # other arguments
    parser.add_argument('--dataset', type=str, default='mnist', help="name of dataset")
    parser.add_argument('--iid', action='store_true', help='whether i.i.d or not')
    parser.add_argument('--num_classes', type=int, default=10, help="number of classes")
    parser.add_argument('--num_channels', type=int, default=3, help="number of channels of imges")
    parser.add_argument('--gpu', type=int, default=0, help="GPU ID, -1 for CPU")
    parser.add_argument('--stopping_rounds', type=int, default=10, help='rounds of early stopping')
    parser.add_argument('--verbose', action='store_true', help='verbose print')
    parser.add_argument('--seed', type=int, default=1, help='random seed (default: 1)')
    parser.add_argument('--all_clients', action='store_true', help='aggregation over all clients')

<<<<<<< HEAD
    # 添加谱聚类参数
    parser.add_argument('--sigma', type=float, default=0.4,
                        help="sigma parameter for spectral clustering")
    parser.add_argument('--epsilon', type=float, default=None,
                        help="epsilon threshold for spectral clustering")
    parser.add_argument('--local_ep_init', type=int, default=1,
                        help="number of local epochs for initial model training")

=======
    parser.add_argument('--partition', type=str, default='noniid-labeldir',
                       help="data partition method: homo, noniid-labeldir, noniid-#label1-9, iid-diff-quantity")
    parser.add_argument('--beta', type=float, default=0.4,
                       help="parameter for non-iid data distribution (Dirichlet)")
    parser.add_argument('--data_path', type=str, default='../data/',
                       help="path to save dataset")
>>>>>>> 5cafebea
    args = parser.parse_args()

    return args<|MERGE_RESOLUTION|>--- conflicted
+++ resolved
@@ -37,8 +37,6 @@
     parser.add_argument('--verbose', action='store_true', help='verbose print')
     parser.add_argument('--seed', type=int, default=1, help='random seed (default: 1)')
     parser.add_argument('--all_clients', action='store_true', help='aggregation over all clients')
-
-<<<<<<< HEAD
     # 添加谱聚类参数
     parser.add_argument('--sigma', type=float, default=0.4,
                         help="sigma parameter for spectral clustering")
@@ -46,15 +44,12 @@
                         help="epsilon threshold for spectral clustering")
     parser.add_argument('--local_ep_init', type=int, default=1,
                         help="number of local epochs for initial model training")
-
-=======
     parser.add_argument('--partition', type=str, default='noniid-labeldir',
                        help="data partition method: homo, noniid-labeldir, noniid-#label1-9, iid-diff-quantity")
     parser.add_argument('--beta', type=float, default=0.4,
                        help="parameter for non-iid data distribution (Dirichlet)")
     parser.add_argument('--data_path', type=str, default='../data/',
                        help="path to save dataset")
->>>>>>> 5cafebea
     args = parser.parse_args()
 
     return args